use log::warn;
use serde::{Deserialize, Serialize};
use serde_json::{to_value, Value};

use crate::domain::XAISearchMode;

// Re-export XAIWebSearchConfig and XAISearchSource with their implemented methods
pub use crate::domain::XAISearchSource;
pub use crate::domain::XAIWebSearchConfig;

///
/// Enum of all the tools that can be used with different LLM providers
///
#[derive(Deserialize, Serialize, Debug, Clone, Eq, PartialEq)]
pub enum LLMTools {
    OpenAIFileSearch(OpenAIFileSearchConfig),
    OpenAIWebSearch(OpenAIWebSearchConfig),
    OpenAIComputerUse(OpenAIComputerUseConfig),
    OpenAIReasoning(OpenAIReasoningConfig),
    OpenAICodeInterpreter(OpenAICodeInterpreterConfig),
<<<<<<< HEAD
    AnthropicCodeExecution(AnthropicCodeExecutionConfig),
    AnthropicComputerUse(AnthropicComputerUseConfig),
    AnthropicWebSearch(AnthropicWebSearchConfig),
=======
    XAIWebSearch(XAIWebSearchConfig),
>>>>>>> 115140a2
}

impl LLMTools {
    pub fn get_config_json(&self) -> Option<Value> {
        match self {
            LLMTools::OpenAIFileSearch(cfg) => to_value(cfg).ok(),
            LLMTools::OpenAIWebSearch(cfg) => to_value(cfg).ok(),
            LLMTools::OpenAIComputerUse(cfg) => to_value(cfg).ok(),
            LLMTools::OpenAIReasoning(cfg) => to_value(cfg).ok(),
            LLMTools::OpenAICodeInterpreter(cfg) => to_value(cfg).ok(),
<<<<<<< HEAD
            LLMTools::AnthropicCodeExecution(cfg) => to_value(cfg).ok(),
            LLMTools::AnthropicComputerUse(cfg) => to_value(cfg).ok(),
            LLMTools::AnthropicWebSearch(cfg) => to_value(cfg).ok(),
=======
            LLMTools::XAIWebSearch(cfg) => to_value(cfg).ok(),
>>>>>>> 115140a2
        }
    }
}

///
/// OpenAI File Search tool config
///
#[derive(Deserialize, Serialize, Debug, Clone, Eq, PartialEq)]
pub struct OpenAIFileSearchConfig {
    #[serde(rename = "type")]
    pub tool_type: OpenAIFileSearchToolType,
    pub vector_store_ids: Vec<String>,
    pub max_num_results: Option<usize>,
}

impl OpenAIFileSearchConfig {
    pub fn new(vector_store_ids: Vec<String>) -> Self {
        Self {
            tool_type: OpenAIFileSearchToolType::FileSearch,
            vector_store_ids,
            max_num_results: None,
        }
    }
}

#[derive(Deserialize, Serialize, Debug, Clone, Eq, PartialEq)]
pub enum OpenAIFileSearchToolType {
    #[serde(rename = "file_search")]
    FileSearch,
}

///
/// OpenAI Web Search tool config
///
#[derive(Deserialize, Serialize, Debug, Clone, Eq, PartialEq)]
pub struct OpenAIWebSearchConfig {
    #[serde(rename = "type")]
    pub tool_type: OpenAIWebSearchToolType,
    pub search_context_size: Option<OpenAIWebSearchContextSize>,
}

impl Default for OpenAIWebSearchConfig {
    fn default() -> Self {
        Self::new()
    }
}

impl OpenAIWebSearchConfig {
    pub fn new() -> Self {
        Self {
            tool_type: OpenAIWebSearchToolType::default(),
            search_context_size: None,
        }
    }
}

#[derive(Deserialize, Serialize, Debug, Clone, Eq, PartialEq, Default)]
pub enum OpenAIWebSearchToolType {
    #[serde(rename = "web_search_preview")]
    #[default]
    WebSearchPreview,
    #[serde(rename = "web_search_preview_2025_03_11")]
    WebSearchPreview20250311,
}

#[derive(Deserialize, Serialize, Debug, Clone, Eq, PartialEq)]
pub enum OpenAIWebSearchContextSize {
    #[serde(rename = "low")]
    Low,
    #[serde(rename = "medium")]
    Medium,
    #[serde(rename = "high")]
    High,
}

///
/// OpenAI Computer Use tool config
///
#[derive(Deserialize, Serialize, Debug, Clone, Eq, PartialEq)]
pub struct OpenAIComputerUseConfig {
    #[serde(rename = "type")]
    pub tool_type: OpenAIComputerUseToolType,
    pub display_height: usize,
    pub display_width: usize,
    pub environment: String,
}

#[derive(Deserialize, Serialize, Debug, Clone, Eq, PartialEq)]
pub enum OpenAIComputerUseToolType {
    #[serde(rename = "computer_use_preview")]
    ComputerUsePreview,
}

///
/// OpenAI Reasoning config
///
#[derive(Deserialize, Serialize, Debug, Clone, Eq, PartialEq, Default)]
pub struct OpenAIReasoningConfig {
    pub effort: Option<OpenAIReasoningEffort>,
    pub summary: Option<OpenAIReasoningSummary>,
}

impl OpenAIReasoningConfig {
    pub fn new(
        effort: Option<OpenAIReasoningEffort>,
        summary: Option<OpenAIReasoningSummary>,
    ) -> Self {
        Self { effort, summary }
    }
}

#[derive(Deserialize, Serialize, Debug, Clone, Eq, PartialEq)]
pub enum OpenAIReasoningEffort {
    #[serde(rename = "low")]
    Low,
    #[serde(rename = "medium")]
    Medium,
    #[serde(rename = "high")]
    High,
}

#[derive(Deserialize, Serialize, Debug, Clone, Eq, PartialEq)]
pub enum OpenAIReasoningSummary {
    #[serde(rename = "auto")]
    Auto,
    #[serde(rename = "none")]
    Concise,
    #[serde(rename = "detailed")]
    Detailed,
}

///
/// OpenAI Code Interpreter tool config
///
#[derive(Deserialize, Serialize, Debug, Clone, Eq, PartialEq)]
pub struct OpenAICodeInterpreterConfig {
    #[serde(rename = "type")]
    pub tool_type: OpenAICodeInterpreterToolType,
    pub container: OpenAICodeInterpreterContainerConfig,
}

#[derive(Deserialize, Serialize, Debug, Clone, Eq, PartialEq)]
pub enum OpenAICodeInterpreterToolType {
    #[serde(rename = "code_interpreter")]
    CodeInterpreter,
}

// Can be a container ID or an object that specifies uploaded file IDs to make available to your code.
#[derive(Deserialize, Serialize, Debug, Clone, Eq, PartialEq)]
#[serde(untagged)]
pub enum OpenAICodeInterpreterContainerConfig {
    ContainerId(String),
    CodeInterpreterContainerAuto(CodeInterpreterContainerAutoConfig),
}

#[derive(Deserialize, Serialize, Debug, Clone, Eq, PartialEq, Default)]
pub struct CodeInterpreterContainerAutoConfig {
    #[serde(rename = "type")]
    container_type: OpenAICodeInterpreterContainerType,
    file_ids: Vec<String>,
}

#[derive(Deserialize, Serialize, Debug, Clone, Eq, PartialEq, Default)]
pub enum OpenAICodeInterpreterContainerType {
    #[serde(rename = "auto")]
    #[default]
    Auto,
}

impl Default for OpenAICodeInterpreterConfig {
    fn default() -> Self {
        Self::new()
    }
}

impl OpenAICodeInterpreterConfig {
    pub fn new() -> Self {
        Self {
            tool_type: OpenAICodeInterpreterToolType::CodeInterpreter,
            container: OpenAICodeInterpreterContainerConfig::CodeInterpreterContainerAuto(
                CodeInterpreterContainerAutoConfig::default(),
            ),
        }
    }
}

///
<<<<<<< HEAD
/// Anthropic Code Execution tool config
///
#[derive(Deserialize, Serialize, Debug, Clone, Eq, PartialEq, Default)]
pub struct AnthropicCodeExecutionConfig {
    pub name: AnthropicCodeExecutionName,
    #[serde(rename = "type")]
    pub tool_type: AnthropicCodeExecutionToolType,
    pub cache_control: Option<AnthropicCacheControl>,
}

#[derive(Deserialize, Serialize, Debug, Clone, Eq, PartialEq, Default)]
pub enum AnthropicCodeExecutionName {
    #[serde(rename = "code_execution")]
    #[default]
    CodeExecution,
}

#[derive(Deserialize, Serialize, Debug, Clone, Eq, PartialEq, Default)]
pub enum AnthropicCodeExecutionToolType {
    #[serde(rename = "code_execution_20250522")]
    #[default]
    CodeExecution20250522,
}

impl AnthropicCodeExecutionConfig {
    pub fn new() -> Self {
        Self {
            name: AnthropicCodeExecutionName::default(),
            tool_type: AnthropicCodeExecutionToolType::default(),
            cache_control: None,
        }
    }

    pub fn cache_control(mut self, ttl: AnthropicCacheControllTTL) -> Self {
        self.cache_control = Some(AnthropicCacheControl {
            cache_type: AnthropicCacheControlType::default(),
            ttl,
        });
        self
    }
}

///
/// Anthropic Computer Use tool config
///
#[derive(Deserialize, Serialize, Debug, Clone, Eq, PartialEq, Default)]
pub struct AnthropicComputerUseConfig {
    pub name: AnthropicComputerUseName,
    #[serde(rename = "type")]
    pub tool_type: AnthropicComputerUseToolType,
    pub display_height_px: usize,
    pub display_width_px: usize,
    pub cache_control: Option<AnthropicCacheControl>,
    pub display_number: Option<usize>,
}

#[derive(Deserialize, Serialize, Debug, Clone, Eq, PartialEq, Default)]
pub enum AnthropicComputerUseName {
    #[serde(rename = "computer")]
    #[default]
    Computer,
}

#[derive(Deserialize, Serialize, Debug, Clone, Eq, PartialEq, Default)]
pub enum AnthropicComputerUseToolType {
    #[serde(rename = "computer_20241022")]
    #[default]
    Computer20241022,
}

#[derive(Deserialize, Serialize, Debug, Clone, Eq, PartialEq, Default)]
pub struct AnthropicCacheControl {
    #[serde(rename = "type")]
    pub cache_type: AnthropicCacheControlType,
    pub ttl: AnthropicCacheControllTTL,
}

#[derive(Deserialize, Serialize, Debug, Clone, Eq, PartialEq, Default)]
pub enum AnthropicCacheControlType {
    #[serde(rename = "ephemeral")]
    #[default]
    Ephemeral,
}

#[derive(Deserialize, Serialize, Debug, Clone, Eq, PartialEq, Default)]
pub enum AnthropicCacheControllTTL {
    #[serde(rename = "5m")]
    #[default]
    FiveMinutes,
    #[serde(rename = "1h")]
    OneHour,
}

impl AnthropicComputerUseConfig {
    pub fn new(display_height_px: usize, display_width_px: usize) -> Self {
        Self {
            name: AnthropicComputerUseName::default(),
            tool_type: AnthropicComputerUseToolType::default(),
            display_height_px: display_height_px.max(1),
            display_width_px: display_width_px.max(1),
            cache_control: None,
            display_number: None,
        }
    }

    pub fn cache_control(mut self, ttl: AnthropicCacheControllTTL) -> Self {
        self.cache_control = Some(AnthropicCacheControl {
            cache_type: AnthropicCacheControlType::default(),
            ttl,
        });
        self
    }

    pub fn display_number(mut self, display_number: usize) -> Self {
        self.display_number = Some(display_number);
=======
/// xAI Web Search tool config
///
impl Default for XAIWebSearchConfig {
    fn default() -> Self {
        Self::new()
    }
}

impl XAIWebSearchConfig {
    pub fn new() -> Self {
        Self {
            from_date: None,
            to_date: None,
            max_search_results: None,
            mode: None,
            return_citations: None,
            sources: None,
        }
    }

    pub fn from_date(mut self, from_date: String) -> Self {
        self.from_date = Some(from_date);
        self
    }

    pub fn to_date(mut self, to_date: String) -> Self {
        self.to_date = Some(to_date);
        self
    }

    pub fn max_search_results(mut self, max_search_results: usize) -> Self {
        self.max_search_results = Some(max_search_results);
        self
    }

    pub fn mode(mut self, mode: XAISearchMode) -> Self {
        self.mode = Some(mode);
        self
    }

    pub fn return_citations(mut self, return_citations: bool) -> Self {
        self.return_citations = Some(return_citations);
        self
    }

    pub fn add_source(mut self, source: XAISearchSource) -> Self {
        if let Some(sources) = self.sources {
            let mut new_sources = sources.clone();
            new_sources.push(source);
            self.sources = Some(new_sources);
        } else {
            self.sources = Some(vec![source]);
        }
>>>>>>> 115140a2
        self
    }
}

///
<<<<<<< HEAD
/// Anthropic Web Search tool config
///
#[derive(Deserialize, Serialize, Debug, Clone, Eq, PartialEq, Default)]
pub struct AnthropicWebSearchConfig {
    pub name: AnthropicWebSearchName,
    #[serde(rename = "type")]
    pub tool_type: AnthropicWebSearchToolType,
    pub allowed_domains: Option<Vec<String>>,
    pub blocked_domains: Option<Vec<String>>,
    pub cache_control: Option<AnthropicCacheControl>,
    pub max_uses: Option<usize>,
    pub user_location: Option<AnthropicWebSearchUserLocation>,
}

#[derive(Deserialize, Serialize, Debug, Clone, Eq, PartialEq, Default)]
pub enum AnthropicWebSearchName {
    #[serde(rename = "web_search")]
    #[default]
    WebSearch,
}

#[derive(Deserialize, Serialize, Debug, Clone, Eq, PartialEq, Default)]
pub enum AnthropicWebSearchToolType {
    #[serde(rename = "web_search_20250305")]
    #[default]
    WebSearch20250305,
}

#[derive(Deserialize, Serialize, Debug, Clone, Eq, PartialEq, Default)]
pub struct AnthropicWebSearchUserLocation {
    #[serde(rename = "type")]
    pub location_type: AnthropicWebSearchUserLocationType,
    pub city: Option<String>,
    pub country: Option<String>,
    pub region: Option<String>,
    pub timezone: Option<String>,
}

#[derive(Deserialize, Serialize, Debug, Clone, Eq, PartialEq, Default)]
pub enum AnthropicWebSearchUserLocationType {
    #[serde(rename = "approximate")]
    #[default]
    Approximate,
}

impl AnthropicWebSearchConfig {
    pub fn new() -> Self {
        Self {
            name: AnthropicWebSearchName::default(),
            tool_type: AnthropicWebSearchToolType::default(),
            allowed_domains: None,
            blocked_domains: None,
            cache_control: None,
            max_uses: None,
            user_location: None,
        }
    }

    pub fn cache_control(mut self, ttl: AnthropicCacheControllTTL) -> Self {
        self.cache_control = Some(AnthropicCacheControl {
            cache_type: AnthropicCacheControlType::default(),
            ttl,
        });
        self
    }

    pub fn allowed_domains(mut self, allowed_domains: Vec<String>) -> Self {
        self.allowed_domains = Some(allowed_domains);
        self.blocked_domains = None;
        self
    }

    pub fn blocked_domains(mut self, blocked_domains: Vec<String>) -> Self {
        self.blocked_domains = Some(blocked_domains);
        self.allowed_domains = None;
        self
    }

    pub fn max_uses(mut self, max_uses: usize) -> Self {
        self.max_uses = Some(max_uses);
        self
    }

    pub fn user_location(mut self, user_location: AnthropicWebSearchUserLocation) -> Self {
        self.user_location = Some(user_location);
        self
    }
}

impl AnthropicWebSearchUserLocation {
    pub fn new(location_type: AnthropicWebSearchUserLocationType) -> Self {
        Self {
            location_type,
            city: None,
            country: None,
            region: None,
            timezone: None,
        }
    }

    pub fn city(mut self, city: String) -> Self {
        self.city = Some(city);
        self
    }

    pub fn country(mut self, country: String) -> Self {
        self.country = Some(country);
        self
    }

    pub fn region(mut self, region: String) -> Self {
        self.region = Some(region);
        self
    }

    pub fn timezone(mut self, timezone: String) -> Self {
        self.timezone = Some(timezone);
=======
/// XAISearchSource constructors and helper methods
///
impl XAISearchSource {
    /// Create a new Web search source
    pub fn web() -> Self {
        XAISearchSource::Web(crate::domain::WebSource {
            allowed_websites: None,
            excluded_websites: None,
            country: None,
            safe_search: None,
        })
    }

    /// Create a new X (Twitter) search source
    pub fn x() -> Self {
        XAISearchSource::X(crate::domain::XSource {
            included_x_handles: None,
            excluded_x_handles: None,
            post_favorite_count: None,
            post_view_count: None,
        })
    }

    /// Create a new News search source
    pub fn news() -> Self {
        XAISearchSource::News(crate::domain::NewsSource {
            excluded_websites: None,
            country: None,
            safe_search: None,
        })
    }

    /// Create a new RSS search source with the given links
    pub fn rss(links: Vec<String>) -> Self {
        XAISearchSource::Rss(crate::domain::RssSource { links })
    }

    /// Add allowed websites to a Web search source
    /// This will clear any excluded_websites to avoid conflicts
    pub fn with_allowed_sites(mut self, allowed_websites: Vec<String>) -> Self {
        if let XAISearchSource::Web(ref mut web_source) = self {
            web_source.allowed_websites = Some(allowed_websites);
            if web_source.excluded_websites.is_some() {
                warn!("[allms][xAI][Tools] Allowed websites will clear any excluded websites");
                web_source.excluded_websites = None; // Clear conflicting parameter
            }
        }
        self
    }

    /// Add excluded websites to a Web or News search source
    /// For Web sources, this will clear any allowed_websites to avoid conflicts
    pub fn with_excluded_sites(mut self, excluded_websites: Vec<String>) -> Self {
        match &mut self {
            XAISearchSource::Web(web_source) => {
                web_source.excluded_websites = Some(excluded_websites);
                if web_source.allowed_websites.is_some() {
                    warn!("[allms][xAI][Tools] Excluded websites will clear any allowed websites");
                    web_source.allowed_websites = None; // Clear conflicting parameter
                }
            }
            XAISearchSource::News(news_source) => {
                news_source.excluded_websites = Some(excluded_websites);
            }
            _ => {} // Ignore for other source types
        }
        self
    }

    /// Add country filter to a Web or News search source
    pub fn with_country(mut self, country: String) -> Self {
        match &mut self {
            XAISearchSource::Web(web_source) => {
                web_source.country = Some(country);
            }
            XAISearchSource::News(news_source) => {
                news_source.country = Some(country);
            }
            _ => {} // Ignore for other source types
        }
        self
    }

    /// Add safe search setting to a Web or News search source
    pub fn with_safe_search(mut self, safe_search: bool) -> Self {
        match &mut self {
            XAISearchSource::Web(web_source) => {
                web_source.safe_search = Some(safe_search);
            }
            XAISearchSource::News(news_source) => {
                news_source.safe_search = Some(safe_search);
            }
            _ => {} // Ignore for other source types
        }
        self
    }

    /// Add included X handles to an X search source
    /// This will clear any excluded_x_handles to avoid conflicts
    pub fn with_included_handles(mut self, included_x_handles: Vec<String>) -> Self {
        if let XAISearchSource::X(ref mut x_source) = self {
            x_source.included_x_handles = Some(included_x_handles);
            if x_source.excluded_x_handles.is_some() {
                warn!("[allms][xAI][Tools] Included X handles will clear any excluded X handles");
                x_source.excluded_x_handles = None; // Clear conflicting parameter
            }
        }
        self
    }

    /// Add excluded X handles to an X search source
    /// This will clear any included_x_handles to avoid conflicts
    pub fn with_excluded_handles(mut self, excluded_x_handles: Vec<String>) -> Self {
        if let XAISearchSource::X(ref mut x_source) = self {
            x_source.excluded_x_handles = Some(excluded_x_handles);
            if x_source.included_x_handles.is_some() {
                warn!("[allms][xAI][Tools] Excluded X handles will clear any included X handles");
                x_source.included_x_handles = None; // Clear conflicting parameter
            }
        }
        self
    }

    /// Add minimum favorite count filter to an X search source
    pub fn with_favorite_count(mut self, post_favorite_count: usize) -> Self {
        if let XAISearchSource::X(ref mut x_source) = self {
            x_source.post_favorite_count = Some(post_favorite_count);
        }
        self
    }

    /// Add minimum view count filter to an X search source
    pub fn with_view_count(mut self, post_view_count: usize) -> Self {
        if let XAISearchSource::X(ref mut x_source) = self {
            x_source.post_view_count = Some(post_view_count);
        }
>>>>>>> 115140a2
        self
    }
}<|MERGE_RESOLUTION|>--- conflicted
+++ resolved
@@ -18,13 +18,10 @@
     OpenAIComputerUse(OpenAIComputerUseConfig),
     OpenAIReasoning(OpenAIReasoningConfig),
     OpenAICodeInterpreter(OpenAICodeInterpreterConfig),
-<<<<<<< HEAD
     AnthropicCodeExecution(AnthropicCodeExecutionConfig),
     AnthropicComputerUse(AnthropicComputerUseConfig),
     AnthropicWebSearch(AnthropicWebSearchConfig),
-=======
     XAIWebSearch(XAIWebSearchConfig),
->>>>>>> 115140a2
 }
 
 impl LLMTools {
@@ -35,13 +32,10 @@
             LLMTools::OpenAIComputerUse(cfg) => to_value(cfg).ok(),
             LLMTools::OpenAIReasoning(cfg) => to_value(cfg).ok(),
             LLMTools::OpenAICodeInterpreter(cfg) => to_value(cfg).ok(),
-<<<<<<< HEAD
             LLMTools::AnthropicCodeExecution(cfg) => to_value(cfg).ok(),
             LLMTools::AnthropicComputerUse(cfg) => to_value(cfg).ok(),
             LLMTools::AnthropicWebSearch(cfg) => to_value(cfg).ok(),
-=======
             LLMTools::XAIWebSearch(cfg) => to_value(cfg).ok(),
->>>>>>> 115140a2
         }
     }
 }
@@ -229,7 +223,6 @@
 }
 
 ///
-<<<<<<< HEAD
 /// Anthropic Code Execution tool config
 ///
 #[derive(Deserialize, Serialize, Debug, Clone, Eq, PartialEq, Default)]
@@ -345,7 +338,10 @@
 
     pub fn display_number(mut self, display_number: usize) -> Self {
         self.display_number = Some(display_number);
-=======
+        self
+    }
+}
+
 /// xAI Web Search tool config
 ///
 impl Default for XAIWebSearchConfig {
@@ -399,13 +395,11 @@
         } else {
             self.sources = Some(vec![source]);
         }
->>>>>>> 115140a2
-        self
-    }
-}
-
-///
-<<<<<<< HEAD
+        self
+    }
+}
+
+///
 /// Anthropic Web Search tool config
 ///
 #[derive(Deserialize, Serialize, Debug, Clone, Eq, PartialEq, Default)]
@@ -523,7 +517,10 @@
 
     pub fn timezone(mut self, timezone: String) -> Self {
         self.timezone = Some(timezone);
-=======
+        self
+    }
+}
+
 /// XAISearchSource constructors and helper methods
 ///
 impl XAISearchSource {
@@ -660,7 +657,6 @@
         if let XAISearchSource::X(ref mut x_source) = self {
             x_source.post_view_count = Some(post_view_count);
         }
->>>>>>> 115140a2
         self
     }
 }