use anyhow::{anyhow, Result};
use async_trait::async_trait;
use log::info;
use reqwest::{header, Client};
use serde::{Deserialize, Serialize};
use serde_json::{json, Value};
use std::str::FromStr;

use crate::{
    constants::{OPENAI_API_URL, OPENAI_BASE_INSTRUCTIONS, OPENAI_FUNCTION_INSTRUCTIONS},
    domain::{OpenAPIChatResponse, OpenAPICompletionsResponse, RateLimit},
    llm_models::LLMModel,
    utils::map_to_range,
};

#[derive(Deserialize, Serialize, Debug, Clone, Eq, PartialEq)]
pub enum OpenAIModels {
    Gpt3_5Turbo,
    Gpt3_5Turbo0613,
    Gpt3_5Turbo16k,
    Gpt4,
    Gpt4_32k,
    TextDavinci003,
    Gpt4Turbo,
    Gpt4TurboPreview,
    Gpt4o,
    Gpt4o20240806,
    Gpt4oMini,
    Gpt4_5Preview,
    // Reasoning models
    O1Preview,
    O1Mini,
    O1,
    O3Mini,
    // Custom models
    Custom { name: String },
}

#[async_trait(?Send)]
impl LLMModel for OpenAIModels {
    fn as_str(&self) -> &str {
        match self {
            OpenAIModels::Gpt3_5Turbo => "gpt-3.5-turbo",
            OpenAIModels::Gpt3_5Turbo0613 => "gpt-3.5-turbo-0613",
            OpenAIModels::Gpt3_5Turbo16k => "gpt-3.5-turbo-16k",
            OpenAIModels::Gpt4 => "gpt-4",
            OpenAIModels::Gpt4_32k => "gpt-4-32k",
            OpenAIModels::TextDavinci003 => "text-davinci-003",
            OpenAIModels::Gpt4Turbo => "gpt-4-turbo",
            OpenAIModels::Gpt4TurboPreview => "gpt-4-turbo-preview",
            OpenAIModels::Gpt4o => "gpt-4o",
            OpenAIModels::Gpt4o20240806 => "gpt-4o-2024-08-06",
            OpenAIModels::Gpt4oMini => "gpt-4o-mini",
            OpenAIModels::Gpt4_5Preview => "gpt-4.5-preview",
            OpenAIModels::O1Preview => "o1-preview",
            OpenAIModels::O1Mini => "o1-mini",
            OpenAIModels::O1 => "o1",
            OpenAIModels::O3Mini => "o3-mini",
            OpenAIModels::Custom { name } => name.as_str(),
        }
    }

    fn try_from_str(name: &str) -> Option<Self> {
        match name.to_lowercase().as_str() {
            "gpt-3.5-turbo" => Some(OpenAIModels::Gpt3_5Turbo),
            "gpt-3.5-turbo-0613" => Some(OpenAIModels::Gpt3_5Turbo0613),
            "gpt-3.5-turbo-16k" => Some(OpenAIModels::Gpt3_5Turbo16k),
            "gpt-4" => Some(OpenAIModels::Gpt4),
            "gpt-4-32k" => Some(OpenAIModels::Gpt4_32k),
            "text-davinci-003" => Some(OpenAIModels::TextDavinci003),
            "gpt-4-turbo" => Some(OpenAIModels::Gpt4Turbo),
            "gpt-4-turbo-preview" => Some(OpenAIModels::Gpt4TurboPreview),
            "gpt-4o" => Some(OpenAIModels::Gpt4o),
            "gpt-4o-2024-08-06" => Some(OpenAIModels::Gpt4o20240806),
            "gpt-4o-mini" => Some(OpenAIModels::Gpt4oMini),
            "gpt-4.5-preview" => Some(OpenAIModels::Gpt4_5Preview),
            "o1-preview" => Some(OpenAIModels::O1Preview),
            "o1-mini" => Some(OpenAIModels::O1Mini),
            "o1" => Some(OpenAIModels::O1),
            "o3-mini" => Some(OpenAIModels::O3Mini),
            _ => Some(OpenAIModels::Custom {
                name: name.to_string(),
            }),
        }
    }

    fn default_max_tokens(&self) -> usize {
        //OpenAI documentation: https://platform.openai.com/docs/models/gpt-3-5
        //This is the max tokens allowed between prompt & response
        match self {
            OpenAIModels::Gpt3_5Turbo => 4096,
            OpenAIModels::Gpt3_5Turbo0613 => 4096,
            OpenAIModels::Gpt3_5Turbo16k => 16384,
            OpenAIModels::Gpt4 => 8192,
            OpenAIModels::Gpt4_32k => 32768,
            OpenAIModels::TextDavinci003 => 4097,
            OpenAIModels::Gpt4Turbo => 128_000,
            OpenAIModels::Gpt4TurboPreview => 128_000,
            OpenAIModels::Gpt4o => 128_000,
            OpenAIModels::Gpt4o20240806 => 128_000,
            OpenAIModels::Gpt4oMini => 128_000,
            OpenAIModels::Gpt4_5Preview => 128_000,
            OpenAIModels::O1Preview => 128_000,
            OpenAIModels::O1Mini => 128_000,
            OpenAIModels::O1 => 200_000,
            OpenAIModels::O3Mini => 200_000,
            OpenAIModels::Custom { .. } => 128_000,
        }
    }

    fn get_version_endpoint(&self, version: Option<String>) -> String {
        // If no version provided default to Open
        let version = version
            .map(|version| OpenAICompletionsAPIs::from_str(&version))
            .unwrap_or(OpenAICompletionsAPIs::default());

        //OpenAI documentation: https://platform.openai.com/docs/models/model-endpoint-compatibility
<<<<<<< HEAD
        match (version, self) {
            (
                OpenAICompletionsAPIs::OpenAI,
                OpenAIModels::Gpt3_5Turbo
                | OpenAIModels::Gpt3_5Turbo0613
                | OpenAIModels::Gpt3_5Turbo16k
                | OpenAIModels::Gpt4
                | OpenAIModels::Gpt4Turbo
                | OpenAIModels::Gpt4TurboPreview
                | OpenAIModels::Gpt4o
                | OpenAIModels::Gpt4o20240806
                | OpenAIModels::Gpt4oMini
                | OpenAIModels::Gpt4_32k
                | OpenAIModels::O1Preview
                | OpenAIModels::O1Mini
                | OpenAIModels::O1
                | OpenAIModels::O3Mini
                | OpenAIModels::Custom { .. },
            ) => {
=======
        match self {
            OpenAIModels::Gpt3_5Turbo
            | OpenAIModels::Gpt3_5Turbo0613
            | OpenAIModels::Gpt3_5Turbo16k
            | OpenAIModels::Gpt4
            | OpenAIModels::Gpt4Turbo
            | OpenAIModels::Gpt4TurboPreview
            | OpenAIModels::Gpt4o
            | OpenAIModels::Gpt4o20240806
            | OpenAIModels::Gpt4oMini
            | OpenAIModels::Gpt4_5Preview
            | OpenAIModels::Gpt4_32k
            | OpenAIModels::O1Preview
            | OpenAIModels::O1Mini
            | OpenAIModels::O1
            | OpenAIModels::O3Mini
            | OpenAIModels::Custom { .. } => {
>>>>>>> bfa3c80d
                format!(
                    "{OPENAI_API_URL}/v1/chat/completions",
                    OPENAI_API_URL = *OPENAI_API_URL
                )
            }
            (OpenAICompletionsAPIs::OpenAI, OpenAIModels::TextDavinci003) => format!(
                "{OPENAI_API_URL}/v1/completions",
                OPENAI_API_URL = *OPENAI_API_URL
            ),
            (
                OpenAICompletionsAPIs::Azure { version },
                OpenAIModels::TextDavinci003
                | OpenAIModels::Gpt3_5Turbo
                | OpenAIModels::Gpt3_5Turbo0613
                | OpenAIModels::Gpt3_5Turbo16k
                | OpenAIModels::Gpt4
                | OpenAIModels::Gpt4Turbo
                | OpenAIModels::Gpt4TurboPreview
                | OpenAIModels::Gpt4o
                | OpenAIModels::Gpt4o20240806
                | OpenAIModels::Gpt4oMini
                | OpenAIModels::Gpt4_32k
                | OpenAIModels::O1Preview
                | OpenAIModels::O1Mini
                | OpenAIModels::O1
                | OpenAIModels::O3Mini
                | OpenAIModels::Custom { .. },
            ) => {
                format!(
                    "{}/openai/deployments/{}/chat/completions?api-version={}",
                    &*OPENAI_API_URL,
                    self.as_str(),
                    version
                )
            }
        }
    }

    fn get_base_instructions(&self, function_call: Option<bool>) -> String {
        let function_call = function_call.unwrap_or_else(|| self.function_call_default());
        match function_call {
            true => OPENAI_FUNCTION_INSTRUCTIONS.to_string(),
            false => OPENAI_BASE_INSTRUCTIONS.to_string(),
        }
    }

    fn function_call_default(&self) -> bool {
        //OpenAI documentation: https://platform.openai.com/docs/guides/gpt/function-calling
        match self {
            OpenAIModels::TextDavinci003
            | OpenAIModels::Gpt3_5Turbo
            | OpenAIModels::Gpt4_32k
            | OpenAIModels::O1Preview
            | OpenAIModels::O1
            | OpenAIModels::O1Mini
            | OpenAIModels::O3Mini => false,
            OpenAIModels::Gpt3_5Turbo0613
            | OpenAIModels::Gpt3_5Turbo16k
            | OpenAIModels::Gpt4
            | OpenAIModels::Gpt4Turbo
            | OpenAIModels::Gpt4TurboPreview
            | OpenAIModels::Gpt4o
            | OpenAIModels::Gpt4o20240806
            | OpenAIModels::Gpt4oMini
            | OpenAIModels::Gpt4_5Preview
            | OpenAIModels::Custom { .. } => true,
        }
    }

    //This method prepares the body of the API call for different models
    fn get_body(
        &self,
        instructions: &str,
        json_schema: &Value,
        function_call: bool,
        max_tokens: &usize,
        temperature: &f32,
    ) -> serde_json::Value {
        match self {
            //https://platform.openai.com/docs/api-reference/completions/create
            //For DaVinci model all text goes into the 'prompt' filed of the body
            OpenAIModels::TextDavinci003 => {
                let schema_string = serde_json::to_string(json_schema).unwrap_or_default();
                let base_instructions = self.get_base_instructions(Some(function_call));
                json!({
                    "model": self.as_str(),
                    "max_tokens": max_tokens,
                    "temperature": temperature,
                    "prompt": format!(
                        "{base_instructions}\n\n
                        Output Json schema:\n
                        {schema_string}\n\n
                        {instructions}",
                    ),
                })
            }
            OpenAIModels::Gpt3_5Turbo
            | OpenAIModels::Gpt3_5Turbo0613
            | OpenAIModels::Gpt3_5Turbo16k
            | OpenAIModels::Gpt4
            | OpenAIModels::Gpt4Turbo
            | OpenAIModels::Gpt4TurboPreview
            | OpenAIModels::Gpt4o
            | OpenAIModels::Gpt4o20240806
            | OpenAIModels::Gpt4oMini
            | OpenAIModels::Gpt4_5Preview
            | OpenAIModels::Gpt4_32k
            | OpenAIModels::Custom { .. } => {
                let base_instructions = self.get_base_instructions(Some(function_call));
                let system_message = json!({
                    "role": "system",
                    "content": base_instructions,
                });

                match function_call {
                    //If we choose to use function calling
                    //https://platform.openai.com/docs/guides/gpt/function-calling
                    true => {
                        let user_message = json!({
                            "role": "user",
                            "content": instructions,
                        });

                        let function = json!({
                            "name": "analyze_data",
                            "description": "Use this function to compute the answer based on input data, instructions and your language model. Output should be a fully formed JSON object.",
                            "parameters": json_schema,
                        });

                        let function_call = json!({
                            "name": "analyze_data"
                        });

                        //For ChatGPT we ignore max_tokens. It will default to 'inf'
                        json!({
                            "model": self.as_str(),
                            "temperature": temperature,
                            "messages": vec![
                                system_message,
                                user_message,
                            ],
                            "functions": vec![
                                function,
                            ],
                            //This forces ChatGPT to use the function definition
                            "function_call": function_call,
                        })
                    }
                    //https://platform.openai.com/docs/guides/chat/introduction
                    false => {
                        let schema_string = serde_json::to_string(json_schema).unwrap_or_default();

                        let user_message = json!({
                            "role": "user",
                            "content": format!(
                                "Output Json schema:\n
                                {schema_string}\n\n
                                {instructions}"
                            ),
                        });
                        //For ChatGPT we ignore max_tokens. It will default to 'inf'
                        json!({
                            "model": self.as_str(),
                            "temperature": temperature,
                            "messages": vec![
                                system_message,
                                user_message,
                            ],
                        })
                    }
                }
            }
            // Review https://platform.openai.com/docs/guides/reasoning for beta limitations:
            // - Message types: user and assistant messages only, system messages are not supported.
            // - Tools: tools, function calling, and response format parameters are not supported.
            // - Other: temperature, top_p and n are fixed at 1, while presence_penalty and frequency_penalty are fixed at 0.
            // - Assistants and Batch: these models are not supported in the Assistants API or Batch API.
            OpenAIModels::O1Preview
            | OpenAIModels::O1Mini
            | OpenAIModels::O1
            | OpenAIModels::O3Mini => {
                let base_instructions = self.get_base_instructions(Some(function_call));
                let system_message = json!({
                    "role": "user",
                    "content": base_instructions,
                });

                let schema_string = serde_json::to_string(json_schema).unwrap_or_default();

                let user_message = json!({
                    "role": "user",
                    "content": format!(
                        "Output Json schema:\n
                        {schema_string}\n\n
                        {instructions}"
                    ),
                });
                json!({
                    "model": self.as_str(),
                    "messages": vec![
                        system_message,
                        user_message,
                    ],
                })
            }
        }
    }
    /*
     * This function leverages OpenAI API to perform any query as per the provided body.
     *
     * It returns a String the Response object that needs to be parsed based on the self.model.
     */
    async fn call_api(
        &self,
        api_key: &str,
        version: Option<String>,
        body: &serde_json::Value,
        debug: bool,
    ) -> Result<String> {
        //Get the API url
        let model_url = self.get_version_endpoint(version);

        //Make the API call
        let client = Client::new();

        //Send request
        let response = client
            .post(model_url)
            .header(header::CONTENT_TYPE, "application/json")
            .bearer_auth(api_key)
            .json(&body)
            .send()
            .await?;

        let response_status = response.status();
        let response_text = response.text().await?;

        if debug {
            info!(
                "[debug] OpenAI API response: [{}] {:#?}",
                &response_status, &response_text
            );
        }

        Ok(response_text)
    }

    //This method attempts to convert the provided API response text into the expected struct and extracts the data from the response
    fn get_data(&self, response_text: &str, function_call: bool) -> Result<String> {
        match self {
            //https://platform.openai.com/docs/api-reference/completions/create
            OpenAIModels::TextDavinci003 => {
                //Convert API response to struct representing expected response format
                let completions_response: OpenAPICompletionsResponse =
                    serde_json::from_str(response_text)?;

                //Extract data part
                match completions_response.choices {
                    Some(choices) => Ok(choices.into_iter().filter_map(|item| item.text).collect()),
                    None => Err(anyhow!(
                        "Unable to retrieve response from OpenAI Completions API"
                    )),
                }
            }
            //https://platform.openai.com/docs/guides/chat/introduction
            OpenAIModels::Gpt3_5Turbo
            | OpenAIModels::Gpt3_5Turbo0613
            | OpenAIModels::Gpt3_5Turbo16k
            | OpenAIModels::Gpt4
            | OpenAIModels::Gpt4Turbo
            | OpenAIModels::Gpt4TurboPreview
            | OpenAIModels::Gpt4o
            | OpenAIModels::Gpt4o20240806
            | OpenAIModels::Gpt4oMini
            | OpenAIModels::Gpt4_5Preview
            | OpenAIModels::Gpt4_32k
            | OpenAIModels::O1Preview
            | OpenAIModels::O1Mini
            | OpenAIModels::O1
            | OpenAIModels::O3Mini
            | OpenAIModels::Custom { .. } => {
                //Convert API response to struct representing expected response format
                let chat_response: OpenAPIChatResponse = serde_json::from_str(response_text)?;

                //Extract data part
                match chat_response.choices {
                    Some(choices) => Ok(choices
                        .into_iter()
                        .filter_map(|item| {
                            //For function_call the response is in arguments, and for regular call in content
                            match function_call {
                                true => item.message.function_call.map(|function_call| {
                                    self.sanitize_json_response(&function_call.arguments)
                                }),
                                false => item
                                    .message
                                    .content
                                    .map(|content| self.sanitize_json_response(&content)),
                            }
                        })
                        .collect()),
                    None => Err(anyhow!("Unable to retrieve response from OpenAI Chat API")),
                }
            }
        }
    }

    /// This function allows to check the rate limits for different models
    /// Rate limit for `Custom` model is assumed based on `GPT-4o` limits
    fn get_rate_limit(&self) -> RateLimit {
        //OpenAI documentation: https://platform.openai.com/account/rate-limits
        //This is the max tokens allowed between prompt & response
        match self {
            OpenAIModels::Gpt3_5Turbo => RateLimit {
                tpm: 50_000_000,
                rpm: 10_000,
            },
            OpenAIModels::Gpt3_5Turbo0613 => RateLimit {
                tpm: 2_000_000,
                rpm: 10_000,
            },
            OpenAIModels::Gpt3_5Turbo16k => RateLimit {
                tpm: 2_000_000,
                rpm: 10_000,
            },
            OpenAIModels::Gpt4 => RateLimit {
                tpm: 1_000_000,
                rpm: 10_000,
            },
            OpenAIModels::Gpt4Turbo => RateLimit {
                tpm: 2_000_000,
                rpm: 10_000,
            },
            OpenAIModels::Gpt4TurboPreview => RateLimit {
                tpm: 2_000_000,
                rpm: 10_000,
            },
            OpenAIModels::Gpt4_32k => RateLimit {
                tpm: 300_000,
                rpm: 10_000,
            },
            OpenAIModels::Gpt4o | OpenAIModels::Custom { .. } => RateLimit {
                tpm: 150_000_000,
                rpm: 50_000,
            },
            OpenAIModels::Gpt4o20240806 => RateLimit {
                tpm: 150_000_000,
                rpm: 50_000,
            },
            OpenAIModels::Gpt4oMini => RateLimit {
                tpm: 150_000_000,
                rpm: 30_000,
            },
            OpenAIModels::Gpt4_5Preview => RateLimit {
                tpm: 2_000_000,
                rpm: 10_000,
            },
            OpenAIModels::O1Preview => RateLimit {
                tpm: 30_000_000,
                rpm: 10_000,
            },
            OpenAIModels::O1Mini => RateLimit {
                tpm: 150_000_000,
                rpm: 30_000,
            },
            OpenAIModels::O1 => RateLimit {
                tpm: 30_000_000,
                rpm: 10_000,
            },
            OpenAIModels::O3Mini => RateLimit {
                tpm: 150_000_000,
                rpm: 30_000,
            },
            OpenAIModels::TextDavinci003 => RateLimit {
                tpm: 250_000,
                rpm: 3_000,
            },
        }
    }

    // Accepts a [0-100] percentage range and returns the target temperature based on model ranges
    fn get_normalized_temperature(&self, relative_temp: u32) -> f32 {
        // Temperature range documentation: https://platform.openai.com/docs/api-reference/chat/create
        let min = 0u32;
        let max = 2u32;
        map_to_range(min, max, relative_temp)
    }
}

impl OpenAIModels {
    // This function checks if a model supports tool use in Assistants API (e.g. file_search)
    pub fn tools_support(&self) -> bool {
        matches!(
            self,
            OpenAIModels::Gpt3_5Turbo
                | OpenAIModels::Gpt4Turbo
                | OpenAIModels::Gpt4TurboPreview
                | OpenAIModels::Gpt4o
                | OpenAIModels::Gpt4o20240806
                | OpenAIModels::Gpt4oMini
                | OpenAIModels::Gpt4_5Preview
                | OpenAIModels::Custom { .. }
        )
    }

    // This function checks if a model supports Structured Outputs
    // https://openai.com/index/introducing-structured-outputs-in-the-api/
    pub fn structured_output_support(&self) -> bool {
        matches!(
            self,
            OpenAIModels::Gpt4o
                | OpenAIModels::Gpt4o20240806
                | OpenAIModels::Gpt4oMini
                | OpenAIModels::Gpt4_5Preview
                | OpenAIModels::Custom { .. }
        )
    }

    // This function checks if a model supports use in Assistants API
    // Reasoning models are NOT currently supported
    pub fn assistants_support(&self) -> bool {
        !matches!(
            self,
            OpenAIModels::O1Preview
                | OpenAIModels::O1Mini
                | OpenAIModels::O1
                | OpenAIModels::O3Mini
        )
    }
}

// Enum of supported Completions APIs
#[derive(Deserialize, Serialize, Debug, Clone, Eq, PartialEq)]
pub enum OpenAICompletionsAPIs {
    OpenAI,
    Azure { version: String },
}

impl OpenAICompletionsAPIs {
    /// Defaulting to OpenAI
    fn default() -> Self {
        OpenAICompletionsAPIs::OpenAI
    }

    /// Default version of Azure set to `2024-08-01-preview` as of 2/12/2025
    fn default_azure() -> Self {
        OpenAICompletionsAPIs::Azure {
            version: "2024-08-01-preview".to_string(),
        }
    }

    /// Parses a string into `OpenAICompletionsAPIs`.
    ///
    /// Supported formats (case-insensitive):
    /// - `"OpenAI"` -> `OpenAICompletionsAPIs::OpenAI`
    /// - `"azure:<version>"` -> `OpenAICompletionsAPIs::Azure { version }`
    ///
    /// Returns default for others.
    fn from_str(s: &str) -> Self {
        let s_lower = s.to_lowercase();
        match s_lower.as_str() {
            "openai" => OpenAICompletionsAPIs::OpenAI,
            _ if s_lower.starts_with("azure") => {
                // Check if the string contains a version after "azure:"
                if let Some(version) = s_lower.strip_prefix("azure:") {
                    OpenAICompletionsAPIs::Azure {
                        version: version.trim().to_string(),
                    }
                } else {
                    OpenAICompletionsAPIs::default_azure()
                }
            }
            _ => OpenAICompletionsAPIs::default(),
        }
    }

    fn get_version(&self) -> Option<String> {
        match self {
            OpenAICompletionsAPIs::OpenAI => None,
            OpenAICompletionsAPIs::Azure { version } => Some(version.to_string()),
        }
    }
}

#[cfg(test)]
mod tests {
    use crate::llm_models::llm_model::LLMModel;
    use crate::llm_models::OpenAIModels;

    // Tests for calculating max requests per model
    #[test]
    fn test_gpt3_5turbo_max_requests() {
        let model = OpenAIModels::Gpt3_5Turbo;
        let max_requests = model.get_max_requests();
        let expected_max = std::cmp::min(10_000, 50_000_000 / ((4096_f64 * 0.5).ceil() as usize));
        assert_eq!(max_requests, expected_max);
    }

    #[test]
    fn test_gpt3_5turbo0613_max_requests() {
        let model = OpenAIModels::Gpt3_5Turbo0613;
        let max_requests = model.get_max_requests();
        let expected_max = std::cmp::min(10_000, 2_000_000 / ((4096_f64 * 0.5).ceil() as usize));
        assert_eq!(max_requests, expected_max);
    }

    #[test]
    fn test_gpt3_5turbo16k_max_requests() {
        let model = OpenAIModels::Gpt3_5Turbo16k;
        let max_requests = model.get_max_requests();
        let expected_max = std::cmp::min(10_000, 2_000_000 / ((16384_f64 * 0.5).ceil() as usize));
        assert_eq!(max_requests, expected_max);
    }

    #[test]
    fn test_gpt4_max_requests() {
        let model = OpenAIModels::Gpt4;
        let max_requests = model.get_max_requests();
        let expected_max = std::cmp::min(10_000, 1_000_000 / ((8192_f64 * 0.5).ceil() as usize));
        assert_eq!(max_requests, expected_max);
    }

    // Tests of model creation
    #[test]
    fn test_try_from_str_standard_models() {
        assert_eq!(
            OpenAIModels::try_from_str("gpt-3.5-turbo"),
            Some(OpenAIModels::Gpt3_5Turbo)
        );
        assert_eq!(
            OpenAIModels::try_from_str("gpt-3.5-turbo-0613"),
            Some(OpenAIModels::Gpt3_5Turbo0613)
        );
        assert_eq!(
            OpenAIModels::try_from_str("gpt-3.5-turbo-16k"),
            Some(OpenAIModels::Gpt3_5Turbo16k)
        );
        assert_eq!(
            OpenAIModels::try_from_str("gpt-4"),
            Some(OpenAIModels::Gpt4)
        );
        assert_eq!(
            OpenAIModels::try_from_str("gpt-4-32k"),
            Some(OpenAIModels::Gpt4_32k)
        );
        assert_eq!(
            OpenAIModels::try_from_str("text-davinci-003"),
            Some(OpenAIModels::TextDavinci003)
        );
        assert_eq!(
            OpenAIModels::try_from_str("gpt-4-turbo"),
            Some(OpenAIModels::Gpt4Turbo)
        );
        assert_eq!(
            OpenAIModels::try_from_str("gpt-4-turbo-preview"),
            Some(OpenAIModels::Gpt4TurboPreview)
        );
        assert_eq!(
            OpenAIModels::try_from_str("gpt-4o"),
            Some(OpenAIModels::Gpt4o)
        );
        assert_eq!(
            OpenAIModels::try_from_str("gpt-4o-2024-08-06"),
            Some(OpenAIModels::Gpt4o20240806)
        );
        assert_eq!(
            OpenAIModels::try_from_str("gpt-4o-mini"),
            Some(OpenAIModels::Gpt4oMini)
        );
        assert_eq!(
            OpenAIModels::try_from_str("gpt-4.5-preview"),
            Some(OpenAIModels::Gpt4_5Preview)
        );
    }

    #[test]
    fn test_try_from_str_case_insensitivity() {
        assert_eq!(
            OpenAIModels::try_from_str("GPT-4"),
            Some(OpenAIModels::Gpt4)
        );
        assert_eq!(
            OpenAIModels::try_from_str("GPT-4o-MiNI"),
            Some(OpenAIModels::Gpt4oMini)
        );
        assert_eq!(
            OpenAIModels::try_from_str("GPT-4.5-pREVIEW"),
            Some(OpenAIModels::Gpt4_5Preview)
        );
    }

    #[test]
    fn test_try_from_str_custom_model() {
        assert_eq!(
            OpenAIModels::try_from_str("my-custom-model"),
            Some(OpenAIModels::Custom {
                name: "my-custom-model".to_string()
            })
        );
        assert_eq!(
            OpenAIModels::try_from_str("AnotherModel"),
            Some(OpenAIModels::Custom {
                name: "AnotherModel".to_string()
            })
        );
    }
}<|MERGE_RESOLUTION|>--- conflicted
+++ resolved
@@ -4,7 +4,6 @@
 use reqwest::{header, Client};
 use serde::{Deserialize, Serialize};
 use serde_json::{json, Value};
-use std::str::FromStr;
 
 use crate::{
     constants::{OPENAI_API_URL, OPENAI_BASE_INSTRUCTIONS, OPENAI_FUNCTION_INSTRUCTIONS},
@@ -115,7 +114,6 @@
             .unwrap_or(OpenAICompletionsAPIs::default());
 
         //OpenAI documentation: https://platform.openai.com/docs/models/model-endpoint-compatibility
-<<<<<<< HEAD
         match (version, self) {
             (
                 OpenAICompletionsAPIs::OpenAI,
@@ -128,6 +126,7 @@
                 | OpenAIModels::Gpt4o
                 | OpenAIModels::Gpt4o20240806
                 | OpenAIModels::Gpt4oMini
+                | OpenAIModels::Gpt4_5Preview
                 | OpenAIModels::Gpt4_32k
                 | OpenAIModels::O1Preview
                 | OpenAIModels::O1Mini
@@ -135,25 +134,6 @@
                 | OpenAIModels::O3Mini
                 | OpenAIModels::Custom { .. },
             ) => {
-=======
-        match self {
-            OpenAIModels::Gpt3_5Turbo
-            | OpenAIModels::Gpt3_5Turbo0613
-            | OpenAIModels::Gpt3_5Turbo16k
-            | OpenAIModels::Gpt4
-            | OpenAIModels::Gpt4Turbo
-            | OpenAIModels::Gpt4TurboPreview
-            | OpenAIModels::Gpt4o
-            | OpenAIModels::Gpt4o20240806
-            | OpenAIModels::Gpt4oMini
-            | OpenAIModels::Gpt4_5Preview
-            | OpenAIModels::Gpt4_32k
-            | OpenAIModels::O1Preview
-            | OpenAIModels::O1Mini
-            | OpenAIModels::O1
-            | OpenAIModels::O3Mini
-            | OpenAIModels::Custom { .. } => {
->>>>>>> bfa3c80d
                 format!(
                     "{OPENAI_API_URL}/v1/chat/completions",
                     OPENAI_API_URL = *OPENAI_API_URL
@@ -173,6 +153,7 @@
                 | OpenAIModels::Gpt4Turbo
                 | OpenAIModels::Gpt4TurboPreview
                 | OpenAIModels::Gpt4o
+                | OpenAIModels::Gpt4_5Preview
                 | OpenAIModels::Gpt4o20240806
                 | OpenAIModels::Gpt4oMini
                 | OpenAIModels::Gpt4_32k
