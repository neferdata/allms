# allms: One Library to rule them aLLMs
[![crates.io](https://img.shields.io/crates/v/allms.svg)](https://crates.io/crates/allms)
[![docs.rs](https://docs.rs/allms/badge.svg)](https://docs.rs/allms)

This Rust library is specialized in providing type-safe interactions with APIs of the following LLM providers: OpenAI, Anthropic, Mistral, Google Gemini, Perplexity. (More providers to be added in the future.) It's designed to simplify the process of experimenting with different models. It de-risks the process of migrating between providers reducing vendor lock-in issues. It also standardizes serialization of sending requests to LLM APIs and interpreting the responses, ensuring that the JSON data is handled in a type-safe manner. With allms you can focus on creating effective prompts and providing LLM with the right context, instead of worrying about differences in API implementations.

## Features

- Support for various foundational LLM providers including Anthropic, AWS Bedrock, Azure, DeepSeek, Google Gemini, OpenAI, Mistral, and Perplexity.
- Easy-to-use functions for chat/text completions and assistants. Use the same struct and methods regardless of which model you choose.
- Automated response deserialization to custom types.
- Standardized approach to providing context with support of function calling, tools, and file uploads.
- Enhanced developer productivity with automated token calculations, rate limits and debug mode.
- Extensibility enabling easy adoption of other models with standardized trait.
- Asynchronous support using Tokio.

### Foundational Models
Anthropic:
- APIs: Messages, Text Completions
- Models: Claude 3.7 Sonnet, Claude 3.5 Sonnet, Claude 3.5 Haiku, Claude 3 Opus, Claude 3 Sonnet, Claude 3 Haiku, Claude 2.0, Claude Instant 1.2

AWS Bedrock:
- APIs: Converse
- Models: Nova Micro, Nova Lite, Nova Pro (additional models to be added)

Azure OpenAI:
- APIs: Completions, Responses, Assistants, Files, Vector Stores, Tools
    - API version can be set using `AzureVersion` variant
- Models: as per model deployments in Azure OpenAI Studio
    - If using custom model deployment names please use the `Custom` variant of `OpenAIModels`

DeepSeek:
- APIs: Chat Completion
- Models: DeepSeek-V3, DeepSeek-R1

Google Vertex AI / AI Studio:
- APIs: Chat Completions (including streaming)
- Models: Gemini 1.5 Pro, Gemini 1.5 Flash, Gemini 1.5 Flash-8B, Gemini 2.0 Flash, Gemini 2.0 Flash-Lite
    - The following legacy models will be supported until February 15, 2025: Gemini 1.0 Pro
- Experimental models: Gemini 2.0 Pro, Gemini 2.0 Flash-Thinking

Mistral:
- APIs: Chat Completions
- Models: Mistral Large, Mistral Nemo, Mistral 7B, Mixtral 8x7B, Mixtral 8x22B, Mistral Medium, Mistral Small, Mistral Tiny

OpenAI:
<<<<<<< HEAD
- APIs: Chat Completions, Responses, Function Calling, Assistants (v1 & v2), Files, Vector Stores, Tools (file_search)
- Models: 
    - Chat Completions only: o1, o1 Preview, o1 Mini, o3 Mini 
    - Chat Completions, Responses & Assistants: GPT-4.5-Preview, GPT-4o, GPT-4, GPT-4 32k, GPT-4 Turbo, GPT-3.5 Turbo, GPT-3.5 Turbo 16k, fine-tuned models (via `Custom` variant)
=======
- APIs: Chat Completions, Function Calling, Assistants (v1 & v2), Files, Vector Stores, Tools (file_search)
    - Responses API coming soon ...
- Models: 
    - Chat Completions only: o1, o1 Preview, o1 Mini, o3, o3 Mini, o4 Mini 
    - Chat Completions & Assistants: GPT-4.5-Preview, GPT-4.1, GPT-4.1 Mini, GPT-4.1 Nano, GPT-4o, GPT-4o Mini, GPT-4, GPT-4 32k, GPT-4 Turbo, GPT-3.5 Turbo, GPT-3.5 Turbo 16k, fine-tuned models (via `Custom` variant)
>>>>>>> 40a2fa18

Perplexity:
- APIs: Chat Completions
- Models: Sonar, Sonar Pro, Sonar Reasoning 
    - The following legacy models will be supported until February 22, 2025: Llama 3.1 Sonar Small, Llama 3.1 Sonar Large, Llama 3.1 Sonar Huge

### Prerequisites
- Anthropic: API key (passed in model constructor)
- AWS Bedrock: environment variables `AWS_ACCESS_KEY_ID`, `AWS_SECRET_ACCESS_KEY` and `AWS_REGION` set as per AWS settings.
- Azure OpenAI: environment variable `OPENAI_API_URL` set to your Azure OpenAI resource endpoint. Endpoint key passed in constructor
- DeepSeek: API key (passed in model constructor)
- Google AI Studio: API key (passed in model constructor)
- Google Vertex AI: GCP service account key (used to obtain access token) + GCP project ID (set as environment variable)
- Mistral: API key (passed in model constructor)
- OpenAI: API key (passed in model constructor)
- Perplexity: API key (passed in model constructor)

### Examples
Explore the `examples` directory to see more use cases and how to use different LLM providers and endpoint types.

Using `Completions` API with different foundational models:
```
let anthropic_answer = Completions::new(AnthropicModels::Claude3_7Sonnet, &API_KEY, None, None)
    .get_answer::<T>(instructions)
    .await?

let aws_bedrock_answer = Completions::new(AwsBedrockModels::NovaLite, "", None, None)
    .get_answer::<T>(instructions)
    .await?

let deepseek_answer = Completions::new(DeepSeekModels::DeepSeekReasoner, &API_KEY, None, None)
    .get_answer::<T>(instructions)
    .await?

let google_answer = Completions::new(GoogleModels::GeminiPro, &API_KEY, None, None)
    .get_answer::<T>(instructions)
    .await?

let mistral_answer = Completions::new(MistralModels::MistralSmall, &API_KEY, None, None)
    .get_answer::<T>(instructions)
    .await?

let openai_answer = Completions::new(OpenAIModels::Gpt4o, &API_KEY, None, None)
    .get_answer::<T>(instructions)
    .await?

let openai_responses_answer = Completions::new(OpenAIModels::Gpt4o, &API_KEY, None, None)
    .version("openai_responses")
    .get_answer::<T>(instructions)
    .await?

let perplexity_answer = Completions::new(PerplexityModels::Llama3_1SonarSmall, &API_KEY, None, None)
    .get_answer::<T>(instructions)
    .await?
```

Example:
```
RUST_LOG=info RUST_BACKTRACE=1 cargo run --example use_completions
```

Using `Assistant` API to analyze your files with `File` and `VectorStore` capabilities:
```
// Create a File
let openai_file = OpenAIFile::new(None, &API_KEY)
    .upload(&file_name, bytes)
    .await?;

// Create a Vector Store
let openai_vector_store = OpenAIVectorStore::new(None, "Name", &API_KEY)
    .upload(&[openai_file.id.clone().unwrap_or_default()])
    .await?;

// Extract data using Assistant 
let openai_answer = OpenAIAssistant::new(OpenAIModels::Gpt4o, &API_KEY)
    .version(OpenAIAssistantVersion::V2)
    .vector_store(openai_vector_store.clone())
    .await?
    .get_answer::<T>(instructions, &[])
    .await?;
```

Example:
```
RUST_LOG=info RUST_BACKTRACE=1 cargo run --example use_openai_assistant
```

## License
This project is licensed under dual MIT/Apache-2.0 license. See the [LICENSE-MIT](LICENSE-MIT) and [LICENSE-APACHE](LICENSE-APACHE) files for details.<|MERGE_RESOLUTION|>--- conflicted
+++ resolved
@@ -44,18 +44,10 @@
 - Models: Mistral Large, Mistral Nemo, Mistral 7B, Mixtral 8x7B, Mixtral 8x22B, Mistral Medium, Mistral Small, Mistral Tiny
 
 OpenAI:
-<<<<<<< HEAD
 - APIs: Chat Completions, Responses, Function Calling, Assistants (v1 & v2), Files, Vector Stores, Tools (file_search)
 - Models: 
-    - Chat Completions only: o1, o1 Preview, o1 Mini, o3 Mini 
+    - Chat Completions & Responses only: o1, o1 Preview, o1 Mini, o1 Pro, o3, o3 Mini, o4 Mini 
     - Chat Completions, Responses & Assistants: GPT-4.5-Preview, GPT-4o, GPT-4, GPT-4 32k, GPT-4 Turbo, GPT-3.5 Turbo, GPT-3.5 Turbo 16k, fine-tuned models (via `Custom` variant)
-=======
-- APIs: Chat Completions, Function Calling, Assistants (v1 & v2), Files, Vector Stores, Tools (file_search)
-    - Responses API coming soon ...
-- Models: 
-    - Chat Completions only: o1, o1 Preview, o1 Mini, o3, o3 Mini, o4 Mini 
-    - Chat Completions & Assistants: GPT-4.5-Preview, GPT-4.1, GPT-4.1 Mini, GPT-4.1 Nano, GPT-4o, GPT-4o Mini, GPT-4, GPT-4 32k, GPT-4 Turbo, GPT-3.5 Turbo, GPT-3.5 Turbo 16k, fine-tuned models (via `Custom` variant)
->>>>>>> 40a2fa18
 
 Perplexity:
 - APIs: Chat Completions
