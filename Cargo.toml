--- conflicted
+++ resolved
@@ -1,10 +1,6 @@
 [package]
 name = "allms"
-<<<<<<< HEAD
 version = "0.14.0"
-=======
-version = "0.13.0"
->>>>>>> ed431b6e
 edition = "2021"
 authors = [
     "Kamil Litman <kamil@neferdata.com>",
